---
sidebar_position: 2
---

# Integration Tests

**Note:** Simulation tests are no longer actively supported. NEAR Simulator was meant to be an in-place replacement of a blockchain environment for the purpose of testing NEAR contracts. However, simulating NEAR ledger turned out to be a much more complex endeavour than was anticipated. Eventually, the idea of workspaces was born - a library for automating workflows and writing tests for NEAR smart contracts using a real NEAR network (localnet, testnet or mainnet). Thus, NEAR Simulator is being deprecated in favor of [`workspaces-rs`](https://github.com/near/workspaces-rs), the Rust edition of workspaces. As the two libraries have two vastly different APIs [this guide](workspaces-migration-guide.md) was created to ease the migration process for developers.

## Unit Tests vs. Integration Tests

Unit tests are great for ensuring that functionality works as expected at an insolated, functional-level. This might include checking that function `get_nth_fibonacci(n: u8)` works as expected, handles invalid input gracefully, etc. Unit tests in smart contracts might similarly test public functions, but can get unruly if there are several calls between accounts. As mentioned in the [unit tests](unit-tests.md) section, there is a `VMContext` object used by unit tests to mock some aspects of a transaction. One might, for instance, modify the testing context to have the `predecessor_account_id` of `"bob.near"`. The limits of unit tests become obvious with certain interactions, like transferring tokens. Since `"bob.near"` is simply a string and not an account object, there is no way to write a unit test that confirms that Alice sent Bob 6 NEAR (Ⓝ). Furthermore, there is no way to write a unit test that executes cross-contract calls. Additionally, there is no way of profiling gas usage and the execution of the call (or set of calls) on the blockchain.

Integration tests provide the ability to have end-to-end testing that includes cross-contract calls, proper user accounts, access to state, structured execution outcomes, and more. In NEAR, we can make use of the `workspaces` libraries in both [Rust](https://github.com/near/workspaces-rs) and [JavaScript](https://github.com/near/workspaces-js) for this type of testing on a locally-run blockchain or testnet.

## When to Use Integration Tests

You'll probably want to use integration tests when:

- There are cross-contract calls.
- There are multiple users with balance changes.
- You'd like to gather information about gas usage and execution outcomes on-chain.
- You want to assert the use-case execution flow of your smart contract logic works as expected.
- You want to assert given execution patterns do not work (as expected).

## Setup

Unlike unit tests (which would often live in the `src/lib.rs` file of the contract), integration tests in Rust are located in a separate directory at the same level as `/src`, called `/tests` ([read more](https://doc.rust-lang.org/cargo/reference/cargo-targets.html#integration-tests)). Refer to this folder structure below:

```sh
├── Cargo.toml                  ⟵ contains `dependencies` for contract and `dev-dependencies` for workspaces-rs tests
├── src
│  └── lib.rs                   ⟵ contract code
├── target
└── tests                       ⟵ integration test directory
   └── integration-tests.rs     ⟵ integration test file
```

A sample configuration for theis project's `Cargo.toml` is shown below:

```toml
[package]
name = "fungible-token-wrapper"
version = "0.0.2"
authors = ["Near Inc <hello@nearprotocol.com>"]
edition = "2021"

[dev-dependencies]
anyhow = "1.0"
near-primitives = "0.5.0"
near-sdk = { path = "../../near-sdk" }
near-units = "0.2.0"
serde_json = "1.0"
tokio = { version = "1.14", features = ["full"] }
workspaces = "0.3.1"

# remember to include a line for each contract
fungible-token = { path = "./ft" }
defi = { path = "./test-contract-defi" }

[profile.release]
codegen-units = 1
# Tell `rustc` to optimize for small code size.
opt-level = "z"
lto = true
debug = false
panic = "abort"
overflow-checks = true

[workspace]
# remember to include a member for each contract
members = [
  "ft",
  "test-contract-defi",
]
```

The `integration-tests.rs` file above will contain the integration tests. These can be run with the following command from the same level as the test `Cargo.toml` file:

    cargo test --test integration-tests

## Comparing an Example

### Unit Test

Let's take a look at a very simple unit test and integration test that accomplish the same thing. Normally you wouldn't duplicate efforts like this (as integration tests are intended to be broader in scope), but it will be informative.

We'll be using snippets from the [fungible-token example](https://github.com/near/near-sdk-rs/blob/master/examples/fungible-token) from the `near-sdk-rs` repository to demonstrate simulation tests.

First, note this unit test that tests the functionality of the `test_transfer` method:

```rust reference
https://github.com/near/near-sdk-rs/blob/6d4045251c63ec875dc55f43b065b33a36d94792/examples/fungible-token/ft/src/lib.rs#L100-L165
```

The test above sets up the testing context, instantiates the test environment through `get_context()`, calls the `test_transfer` method, and performs the `storage_deposit()` initialization call (to register with the fungible token contract) and the `ft_transfer()` fungible token transfer call.

Let's look at how this might be written with workspaces tests. The snippet below is a bit longer as it demonstrates a couple of things worth noting.

### Workspaces Test

```rust reference
https://github.com/near/near-sdk-rs/blob/master/examples/fungible-token/tests/workspaces.rs#L25-L115
```

In the test above, the compiled smart contract `.wasm` file (which we compiled into the `/out` directory) for the Fungible Token example is dev-deployed (newly created account) to the environment. The `ft_contract` account is created as a result from the environment which is used to create accounts. This specific file's format has only one test entry point (`main`), and every test is declared with `#[tokio::test]`. Tests do not share state between runs.

Notice the layout within `test_total_supply`. `.call()` obtains its required gas from the account performing it. Unlike the unit test, there is no mocking being performed before the call as the context is provided by the environment initialized during `init()`. Every call interacts with this environment to either fetch or change state.

:::info
**Pitfall**: you must compile your contract before running integration tests. Because workspaces tests use the `.wasm` files to deploy the contracts to the network. If changes are made to the smart contract code, the smart contract wasm should be rebuilt before running these tests again.
:::

:::note
<<<<<<< HEAD
In case you wish to preserve state between runs, you can call multiple sequences within one `#[tokio::test]`.
=======
In case you wish to preserve state between runs, you can call multiple tests within one function, passing the worker around from a `workspaces::sandbox()` call.
>>>>>>> 182cf1c9
:::

## Helpful Snippets

### Create an Account

```rust reference
https://github.com/near-examples/rust-counter/blob/6a7af5a32c630e0298c09c24eab87267746552b2/integration-tests/rs/src/tests.rs#L16-L21
```

### Create Helper Functions

```rust reference
https://github.com/near-examples/nft-tutorial/blob/7fb267b83899d1f65f1bceb71804430fab62c7a7/integration-tests/rs/src/helpers.rs#L148-L161
```

### Spooning - Pulling Existing State and Contracts from Mainnet/Testnet

This example showcases spooning state from a testnet contract into our local sandbox environment:

```rust reference
https://github.com/near/workspaces-rs/blob/c14fe2aa6cdf586028b2993c6a28240f78484d3e/examples/src/spooning.rs#L64-L122
```

For a full example, see the [examples/src/spooning.rs](https://github.com/near/workspaces-rs/blob/main/examples/src/spooning.rs) example.

### Fast Forwarding - Fast Forward to a Future Block

`workspaces` testing offers support for forwarding the state of the blockchain to the future. This means contracts which require time sensitive data do not need to sit and wait the same amount of time for blocks on the sandbox to be produced. We can simply just call `worker.fast_forward` to get us further in time:

```rust reference
https://github.com/near/workspaces-rs/blob/c14fe2aa6cdf586028b2993c6a28240f78484d3e/examples/src/fast_forward.rs#L12-L44
```

For a full example, take a look at [examples/src/fast_forward.rs](https://github.com/near/workspaces-rs/blob/main/examples/src/fast_forward.rs).

### Handle Errors

```rust reference
https://github.com/near-examples/FT/blob/98b85297a270cbcb8ef3901c29c17701e1cab698/integration-tests/rs/src/tests.rs#L199-L225
```

:::note
Returning `Err(msg)` is also a viable (and arguably simpler) implementation.
:::

### Batch Transactions

```rust title="Batch Transaction - workspace-rs"
let res = contract
    .batch(&worker)
    .call(
        Function::new("ft_transfer_call")
            .args_json((defi_contract.id(), transfer_amount, Option::<String>::None, "10"))?
            .gas(300_000_000_000_000 / 2)
            .deposit(1),
    )
    .call(
        Function::new("storage_unregister")
            .args_json((Some(true),))?
            .gas(300_000_000_000_000 / 2)
            .deposit(1),
    )
    .transact()
    .await?;
```

### Inspecting Logs

```rust title="Logs - workspaces-rs"
assert_eq!(
    res.logs()[1],
    format!("Closed @{} with {}", contract.id(), initial_balance.0 - transfer_amount.0)
);
```

Examining receipt outcomes:

```rust title="Logs - workspaces-rs"
let outcome = &res.receipt_outcomes()[5];
assert_eq!(outcome.logs[0], "The account of the sender was deleted");
assert_eq!(outcome.logs[2], format!("Account @{} burned {}", contract.id(), 10));
```

### Profiling Gas

`CallExecutionDetails::total_gas_burnt` includes all gas burnt by call execution, including by receipts. This is exposed as a surface level API since it is a much more commonly used concept:

```rust title="Gas (all) - workspaces-rs"
println!("Burnt gas (all): {}", res.total_gas_burnt);
```

If you do actually want gas burnt by transaction itself you can do it like this:

```rust title="Gas (transaction) - workspaces-rs"
println!("Burnt gas (transaction): {}", res.outcome().gas_burnt);
```

If you want to see the gas burnt by each receipt, you can do it like this:

```rust title="Gas (receipt) - workspaces-rs"
for receipt in res.receipt_outcomes() {
   println!("Burnt gas (receipt): {}", receipt.gas_burnt);
}
```<|MERGE_RESOLUTION|>--- conflicted
+++ resolved
@@ -111,11 +111,7 @@
 :::
 
 :::note
-<<<<<<< HEAD
-In case you wish to preserve state between runs, you can call multiple sequences within one `#[tokio::test]`.
-=======
 In case you wish to preserve state between runs, you can call multiple tests within one function, passing the worker around from a `workspaces::sandbox()` call.
->>>>>>> 182cf1c9
 :::
 
 ## Helpful Snippets
